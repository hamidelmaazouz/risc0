[package]
name = "risc0-zkvm-methods"
version = "0.1.0"
edition = "2021"

[build-dependencies]
<<<<<<< HEAD
risc0-zkvm = { version = "0.10", path = ".." }
risc0-zkvm-methods-inner = { version = "0.1", path = "inner", artifact = "bin", target = "riscv32im-risc0-zkvm-elf" }
=======
risc0-build = { version = "0.10", path = "../build" }
>>>>>>> 37c0ad13

[package.metadata.release]
release = false

[package.metadata.risc0]
methods = ["inner"]<|MERGE_RESOLUTION|>--- conflicted
+++ resolved
@@ -4,12 +4,8 @@
 edition = "2021"
 
 [build-dependencies]
-<<<<<<< HEAD
-risc0-zkvm = { version = "0.10", path = ".." }
 risc0-zkvm-methods-inner = { version = "0.1", path = "inner", artifact = "bin", target = "riscv32im-risc0-zkvm-elf" }
-=======
 risc0-build = { version = "0.10", path = "../build" }
->>>>>>> 37c0ad13
 
 [package.metadata.release]
 release = false
